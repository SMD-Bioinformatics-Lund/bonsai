## [Unreleased]

### Added

- Added SNV clustering using SKA indexes.
- Added card for displaying EMM typing result from emmtyper.
- Added mlst scheme to mlst card.
- Added support for timezones in frontend.

### Changed

- Added dummy SKA indexes for test samples.
- Updated PRP to version 0.11.3
- Added underscores to AMRs in LIMS export.

### Fixed

- Dates are now being handled properly in the sample tables.
- Fixed padding of sample table in group and groups view.
- Fixed issue preventing virulence predictions to be shown.
- Fixed display issues of ResFinder variants.
<<<<<<< HEAD
- Timestamps are now correctly assigned.
- `created_at` timestamp are not overwritten when updating a group.
=======
- Fixed broken sample counter in the group view.
>>>>>>> bd00e5cb

## [v0.8.0]

### Added

- Added select all variants button to tbprofiler and SV cards in Variant report view.
- Added button to the groups view for adding selected samples to group.
- Added button to the group view for removing selected samples from group.
- Added column with comments indicator to group and groups view.
- Added foundation for testing API routes.
- Added test for Allele cluster service.

### Changed

- Genome coverage plot to interactive and have an y-range of 0 to 100.
- Use data-tables instead of w2ui for samples tables.
- Improved error handling of allele cluster service.
- Removed swedish characters from LIMS export output.

### Fixed

- Fixed highlight of displayed sample in the dendrogram on the sample view page.
- Fixed formatting of grapetree metadata that could crash the frontend.
- Fixed crash in Allele cluster service when clustering samples with the same profile using MsTree or MsTreeV2.

## [v0.7.0]

### Added

- Can configure SSL verification and usage of SSL certs for API requests from frontend.
- Added cards ShigaPass result and function to tag Ecoli and Shigella spp with ShigaPass result.
- Added option to filter variants on WHO class and variant type in the variants view.
- Added button to reset variants filter on the variants view.
- Added support for more IGV annoation file formats.

### Changed

- Bonsai now uses sample ids created by Jasen to identify unique samples.
- Updated PRP to version 0.10.1
- Improved installation instructions.
- Updated requests to version 2.32.0
- Added startup commands to minhash and allele clustering services Dockerfiles.
- Use pydantic-settings for config management in frontend.
- Updated the samples tables to make sample name, sample id, and major spp searchable.
- Truncate long tbprofiler variant names and show full name on hover.
- Fixed issue that could prevent IGV from loading.
- Updated IGVjs to version 3.0.2
- Updaed how AMR variants are displayed on the sample view page. All varians are displayed if no variant have been processed, otherwise only show passed resistance yielding variants.

### Fixed

- Fixed misalignment of the checkbox in the samples table in the group and groups view.
- Fixed bug in the TB lineage card that could crash the frontend.
- Fixed an issue where samples without MLST profiles could crash GrapeTree.
- Fixed removal of new ChewBBACA alleles call info codes.

## [v0.6.0]

### Added

- Added source of tbprofier db entry as badge to result card.
- Added species and phylogroup prediction from Mykrobe.

### Changed

- Updated IGVjs to version 2.15.11
- Updated PRP to version 0.8.3
- Updated the formatting of the results table in the tbprofiler card.

### Fixed

- Fixed bug in generating mongodb URI
- Fixed crash if vcf type was not recognized
- Fixed bug that prevented samples to be reomved from the basket.
- Improved error handling if a sample could not be removed from the basket.

## [v0.5.0]

### Added
- Show the same metadata in grapetree as in the sample table from the groups and group view.
- Added optional LDAP based authentication system

### Changed
- Show disabled IGV button for samples without BAM or reference genome. 
- Updated LIMS export format

### Fixed

## [v0.4.1]

### Added

- Display LIMS id in samples view

### Changed

- Sample name is being displayed instead of sample id on the samples view
- Dockerfile chown step for api and frontend

### Fixed

- Fix minhash sample id lookup by storing sample_id as signautre name when signature is written to disk.
- Links to a sample from the samples tables now works when Bonsai is hosted under a sub-path
- Fixed so the samples could be added to the minhash index
- Fixed nameing of signature sketches and updating filename
- Fixed broken URL that prevented finding similar samples
- Fixed storing of selected samples in browser session that prevented samples to be added to the basket from the groups view.
- Fixed broken URLs in dendrogram in samples view
- Fixed crash when reading empty sourmash index
- Fixed crash in resistance/variants view when a samples did not have SNVs or SV variants

## [v0.4.0]

### Added

- Added Sample name, LIMS ID, and Sequencing run as selectable columns
- Sample name in sample view table links to sample
- New upload script (`upload_sample.py`) that takes a upload config in YAML format as input

### Fixed

### Changed

- Sample id is assigend by concating `lims_id` and `sequencing_run`
- Sample id is not displayed by default
- API route POST /samples/ returns `sample_id`
- Removed `upload_sample.sh`

## [v0.3.0]

### Added

 - Add button to remove samples from the group- and groups view.
 - Added view for analyszing variants with filtering
 - Added IGV genome browser integration to variant analysis view.
 - Bonsai support display of SV and SNV variants.
 - A user can classify variant as accepted or as rejected based and annotate why it was dissmissed.
 - A user can annotate that a variant yeilds resistance to additional anitbiotics
 - Placeholder Export to LIMBS button to the sidebar in the variants view
 - Added CLI command for exporting AMR prediction to a LIMS tsv file

### Fixed

 - 500 error when trying to get a sample removed from the database
 - Frontend properly handles non-existing samples and group
 - Fixed typo in similar samples card that caused invalid URLs
 - Fixed default fontend config to work with default docker-compose file

### Changed

 - Removed "passed qc" column from tbprofiler result
 - Changed default app port to 8000 and api port to 8001

## [v0.2.1]

### Added

 - Bulk QC status dropdown in group view

### Fixed

 - Fixed crash when clustering on samples without a MLST profile
 - Fixed bug that prevented adding samples to the basket in groups without "analysis profile" column
 - Fixed issue that prevented finding similar samples in group view

### Changed

 - Display the sum of kraken assigned reads and added reads in spp card by default.
 - Froze uvicorn to version 0.25.0
 - Updated fastapi to version 0.108.0

## [v0.2.0]

### Added

 - Improved output of create_user API CLI command
 - bonsai_api create-user command have options for mail, first name and last name.
 - Open samples by clicking on labels in the similar samples card in the samples view.
 - Optional "extended" HTTP argument to sample view to view extended prediction info

### Fixed

 - Fixed crash in create_user API CLI command
 - Resistance_report now render work in progress page
 - Removed old project name from GrapeTree header
 - Fixed issue that prevented node labels in GrapeTree from being displayed.

### Changed

 - The role "user" have permission to comment and classify QC
 - Updated PRP to version 0.3.0

## [v0.1.0]

### Added

 - Find similar samples by calculating MinHash distance
 - Added async similarity searches and clustering
 - User can choose clustering method from the sample basket
 - Added spp prediction result to sample view
 - Find similar samples default to 50
 - Added STX typing for _Escherichia coli_ samples
 - CLI command for updating tags for all samples

### Fixed

 - Fixed calculation of missing and novel cgmlst alleles
 - Fixed so sample metadata is displayed in GrapeTree

### Changed

 - Renamed client to frontent and server to api
 - Renamed cgvis to Bonsai
 - Complete rewrite of the project
 - Removed N novel cgmlst alleles from cgmlst qc card
 - Use data models from JASEN Pipleine Result Processing application
 - Use pre-defined table columns in edit groups view<|MERGE_RESOLUTION|>--- conflicted
+++ resolved
@@ -19,12 +19,9 @@
 - Fixed padding of sample table in group and groups view.
 - Fixed issue preventing virulence predictions to be shown.
 - Fixed display issues of ResFinder variants.
-<<<<<<< HEAD
 - Timestamps are now correctly assigned.
 - `created_at` timestamp are not overwritten when updating a group.
-=======
 - Fixed broken sample counter in the group view.
->>>>>>> bd00e5cb
 
 ## [v0.8.0]
 
