--- conflicted
+++ resolved
@@ -26,13 +26,10 @@
 
 ### Changed
 
-<<<<<<< HEAD
 - Display rejection reason and comments on mouse over in sample table
 - Updated default columns in sample table
-=======
 - TbProfiler and SV variants result  tables in the detailed variants view are now sortable and searchable.
 - Added start position to detailed variants view
->>>>>>> d2e69280
 - Entrypoint GET `/samples` was changed to POST `/samples/summary` to mitigate URL length limitations.
 - Moved javascript from jinja templates into typescript modules and refactored some page elements into web components.
 - Updated `WebDriverWait` time in e2e tests.
