## [Unreleased]

### Added


### Fixed

<<<<<<< HEAD
- Ska trying to find missing index files now properly walks results directory.
- Fixed regression in GrapeTree that prevented multiple node labels to be displayed.
=======
>>>>>>> a9549d96

### Changed


## [v2.1.0]

### Added

- Improved LIMS export function that can be customised using a export configd

### Fixed

- Fixed issue in lineage card that could crash javascript
- Fixed regression in GrapeTree that prevented multiple node labels to be displayed.

## [v2.0.0]

### Added

- Split `BONSAI_API_URL` to two URLs, one for internal frontend-api communication and one for external browser to api communication.
- Added sequencing run id to sample page

### Fixed

- Fixed workflow for publishing docker images on tagged releases.
- Fixed delete samples bug.
- Fixed `upload_sample.py` add to group bug.
- Fixed close basket bug.
- Fixed find closest samples bug.
- Fixed sort on date
- Fixed overlapping table
- Fixed missing QC column in QC view
- Fixed faulty display of analysis metadata in `Pipeline` and `Databases` cards
- Fixed routing path bugs
- Fixed find and cluster similar samples calling bug
- Fixed signature removal bug
- Fixed faulty adding of signature to index bug
- Fixed grapetree rendering with apache subdir
- Fixed ska clustering timeout bug by increasing retries to 100

### Changed

- Moved javascript from jinja templates into typescript modules and refactored some page elements into web components.
- Updated `WebDriverWait` time in e2e tests.
- Updated minhash error throwing for missing sig files

## [v1.2.0]

### Added

- Added support to add metadata to samples through the config file.
- Added sample `assay` and `release_life_cycle` to table and sample overview
- Added better logging for minhash calls
- Added task to JobStatus model

### Changed

- Uppdated prp to version 1.3.1

### Fixed

- Fixed number of missing alleles displayed from cgmlst

## [v1.1.0]

### Added

- Added the option to select what info is being displayed on mousehover in GrapeTree
- Added CLI command for validating paths to index and reference files.
- The CLI command `validate-paths` can send reports via mail.

### Changed

### Fixed

- Multiple node labels are now being displayed for grouped nodes in GrapeTree
- Greater than and lesser than are now being remembered when filtering varians in variants.
- A redis connection error no longer crash the sample view in the frontend.

## [v1.0.0]

### Added

- Added a test mode for the frontend that is set using an env variable.
- Added SNV clustering using SKA indexes.
- Added card for displaying EMM typing result from emmtyper.
- Added mlst scheme to mlst card.
- Added support for timezones in frontend.

### Changed

- Added dummy SKA indexes for test samples.
- Updated PRP to version 0.11.3
- Added underscores to AMRs in LIMS export.

### Fixed

- Empty groups of samples are now being displayed as being empty.
- Dates are now being handled properly in the sample tables.
- Fixed padding of sample table in group and groups view.
- Fixed issue preventing virulence predictions to be shown.
- Fixed display issues of ResFinder variants.
- Timestamps are now correctly assigned.
- `created_at` timestamp are not overwritten when updating a group.
- Fixed broken sample counter in the group view.

## [v0.8.0]

### Added

- Added select all variants button to tbprofiler and SV cards in Variant report view.
- Added button to the groups view for adding selected samples to group.
- Added button to the group view for removing selected samples from group.
- Added column with comments indicator to group and groups view.
- Added foundation for testing API routes.
- Added test for Allele cluster service.

### Changed

- Genome coverage plot to interactive and have an y-range of 0 to 100.
- Use data-tables instead of w2ui for samples tables.
- Improved error handling of allele cluster service.
- Removed swedish characters from LIMS export output.

### Fixed

- Fixed highlight of displayed sample in the dendrogram on the sample view page.
- Fixed formatting of grapetree metadata that could crash the frontend.
- Fixed crash in Allele cluster service when clustering samples with the same profile using MsTree or MsTreeV2.

## [v0.7.0]

### Added

- Can configure SSL verification and usage of SSL certs for API requests from frontend.
- Added cards ShigaPass result and function to tag Ecoli and Shigella spp with ShigaPass result.
- Added option to filter variants on WHO class and variant type in the variants view.
- Added button to reset variants filter on the variants view.
- Added support for more IGV annoation file formats.

### Changed

- Bonsai now uses sample ids created by Jasen to identify unique samples.
- Updated PRP to version 0.10.1
- Improved installation instructions.
- Updated requests to version 2.32.0
- Added startup commands to minhash and allele clustering services Dockerfiles.
- Use pydantic-settings for config management in frontend.
- Updated the samples tables to make sample name, sample id, and major spp searchable.
- Truncate long tbprofiler variant names and show full name on hover.
- Fixed issue that could prevent IGV from loading.
- Updated IGVjs to version 3.0.2
- Updaed how AMR variants are displayed on the sample view page. All varians are displayed if no variant have been processed, otherwise only show passed resistance yielding variants.

### Fixed

- Fixed misalignment of the checkbox in the samples table in the group and groups view.
- Fixed bug in the TB lineage card that could crash the frontend.
- Fixed an issue where samples without MLST profiles could crash GrapeTree.
- Fixed removal of new ChewBBACA alleles call info codes.

## [v0.6.0]

### Added

- Added source of tbprofier db entry as badge to result card.
- Added species and phylogroup prediction from Mykrobe.

### Changed

- Updated IGVjs to version 2.15.11
- Updated PRP to version 0.8.3
- Updated the formatting of the results table in the tbprofiler card.

### Fixed

- Fixed bug in generating mongodb URI
- Fixed crash if vcf type was not recognized
- Fixed bug that prevented samples to be reomved from the basket.
- Improved error handling if a sample could not be removed from the basket.

## [v0.5.0]

### Added
- Show the same metadata in grapetree as in the sample table from the groups and group view.
- Added optional LDAP based authentication system

### Changed
- Show disabled IGV button for samples without BAM or reference genome. 
- Updated LIMS export format

### Fixed

## [v0.4.1]

### Added

- Display LIMS id in samples view

### Changed

- Sample name is being displayed instead of sample id on the samples view
- Dockerfile chown step for api and frontend

### Fixed

- Fix minhash sample id lookup by storing sample_id as signautre name when signature is written to disk.
- Links to a sample from the samples tables now works when Bonsai is hosted under a sub-path
- Fixed so the samples could be added to the minhash index
- Fixed nameing of signature sketches and updating filename
- Fixed broken URL that prevented finding similar samples
- Fixed storing of selected samples in browser session that prevented samples to be added to the basket from the groups view.
- Fixed broken URLs in dendrogram in samples view
- Fixed crash when reading empty sourmash index
- Fixed crash in resistance/variants view when a samples did not have SNVs or SV variants

## [v0.4.0]

### Added

- Added Sample name, LIMS ID, and Sequencing run as selectable columns
- Sample name in sample view table links to sample
- New upload script (`upload_sample.py`) that takes a upload config in YAML format as input

### Fixed

### Changed

- Sample id is assigend by concating `lims_id` and `sequencing_run`
- Sample id is not displayed by default
- API route POST /samples/ returns `sample_id`
- Removed `upload_sample.sh`

## [v0.3.0]

### Added

 - Add button to remove samples from the group- and groups view.
 - Added view for analyszing variants with filtering
 - Added IGV genome browser integration to variant analysis view.
 - Bonsai support display of SV and SNV variants.
 - A user can classify variant as accepted or as rejected based and annotate why it was dissmissed.
 - A user can annotate that a variant yeilds resistance to additional anitbiotics
 - Placeholder Export to LIMBS button to the sidebar in the variants view
 - Added CLI command for exporting AMR prediction to a LIMS tsv file

### Fixed

 - 500 error when trying to get a sample removed from the database
 - Frontend properly handles non-existing samples and group
 - Fixed typo in similar samples card that caused invalid URLs
 - Fixed default fontend config to work with default docker-compose file

### Changed

 - Removed "passed qc" column from tbprofiler result
 - Changed default app port to 8000 and api port to 8001

## [v0.2.1]

### Added

 - Bulk QC status dropdown in group view

### Fixed

 - Fixed crash when clustering on samples without a MLST profile
 - Fixed bug that prevented adding samples to the basket in groups without "analysis profile" column
 - Fixed issue that prevented finding similar samples in group view

### Changed

 - Display the sum of kraken assigned reads and added reads in spp card by default.
 - Froze uvicorn to version 0.25.0
 - Updated fastapi to version 0.108.0

## [v0.2.0]

### Added

 - Improved output of create_user API CLI command
 - bonsai_api create-user command have options for mail, first name and last name.
 - Open samples by clicking on labels in the similar samples card in the samples view.
 - Optional "extended" HTTP argument to sample view to view extended prediction info

### Fixed

 - Fixed crash in create_user API CLI command
 - Resistance_report now render work in progress page
 - Removed old project name from GrapeTree header
 - Fixed issue that prevented node labels in GrapeTree from being displayed.

### Changed

 - The role "user" have permission to comment and classify QC
 - Updated PRP to version 0.3.0

## [v0.1.0]

### Added

 - Find similar samples by calculating MinHash distance
 - Added async similarity searches and clustering
 - User can choose clustering method from the sample basket
 - Added spp prediction result to sample view
 - Find similar samples default to 50
 - Added STX typing for _Escherichia coli_ samples
 - CLI command for updating tags for all samples

### Fixed

 - Fixed calculation of missing and novel cgmlst alleles
 - Fixed so sample metadata is displayed in GrapeTree

### Changed

 - Renamed client to frontent and server to api
 - Renamed cgvis to Bonsai
 - Complete rewrite of the project
 - Removed N novel cgmlst alleles from cgmlst qc card
 - Use data models from JASEN Pipleine Result Processing application
 - Use pre-defined table columns in edit groups view<|MERGE_RESOLUTION|>--- conflicted
+++ resolved
@@ -5,11 +5,7 @@
 
 ### Fixed
 
-<<<<<<< HEAD
 - Ska trying to find missing index files now properly walks results directory.
-- Fixed regression in GrapeTree that prevented multiple node labels to be displayed.
-=======
->>>>>>> a9549d96
 
 ### Changed
 
