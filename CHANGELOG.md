--- conflicted
+++ resolved
@@ -13,11 +13,8 @@
 
 - Genome coverage plot to interactive and have an y-range of 0 to 100.
 - Use data-tables instead of w2ui for samples tables.
-<<<<<<< HEAD
 - Improved error handling of allele cluster service.
-=======
 - Removed swedish characters from LIMS export output.
->>>>>>> 119ad60a
 
 ### Fixed
 
