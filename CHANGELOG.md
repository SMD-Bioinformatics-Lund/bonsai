## [Unreleased]

### Added

 - Add button to remove samples from the group- and groups view.
<<<<<<< HEAD
 - Added view for analyszing variants with filtering
 - Added IGV genome browser integration to variant analysis view.
 - Bonsai support display of SV and SNV variants.
 - A user can classify variant as accepted or as rejected based and annotate why it was dissmissed.
 - A user can annotate that a variant yeilds resistance to additional anitbiotics
 - Placeholder Export to LIMBS button to the sidebar in the variants view
=======
 - Added CLI command for exporting AMR prediction to a LIMS tsv file
>>>>>>> dbfbf1ee

### Fixed

 - 500 error when trying to get a sample removed from the database
 - Frontend properly handles non-existing samples and group
 - Fixed typo in similar samples card that caused invalid URLs
 - Fixed default fontend config to work with default docker-compose file

### Changed

<<<<<<< HEAD
 - Removed "passed qc" column from tbprofiler result
=======
 - Changed default app port to 8000 and api port to 8001
>>>>>>> dbfbf1ee

## [v0.2.1]

### Added

 - Bulk QC status dropdown in group view

### Fixed

 - Fixed crash when clustering on samples without a MLST profile
 - Fixed bug that prevented adding samples to the basket in groups without "analysis profile" column
 - Fixed issue that prevented finding similar samples in group view

### Changed

 - Display the sum of kraken assigned reads and added reads in spp card by default.
 - Froze uvicorn to version 0.25.0
 - Updated fastapi to version 0.108.0

## [v0.2.0]

### Added

 - Improved output of create_user API CLI command
 - bonsai_api create-user command have options for mail, first name and last name.
 - Open samples by clicking on labels in the similar samples card in the samples view.
 - Optional "extended" HTTP argument to sample view to view extended prediction info

### Fixed

 - Fixed crash in create_user API CLI command
 - Resistance_report now render work in progress page
 - Removed old project name from GrapeTree header
 - Fixed issue that prevented node labels in GrapeTree from being displayed.

### Changed

 - The role "user" have permission to comment and classify QC
 - Updated PRP to version 0.3.0

## [v0.1.0]

### Added

 - Find similar samples by calculating MinHash distance
 - Added async similarity searches and clustering
 - User can choose clustering method from the sample basket
 - Added spp prediction result to sample view
 - Find similar samples default to 50
 - Added STX typing for _Escherichia coli_ samples
 - CLI command for updating tags for all samples

### Fixed

 - Fixed calculation of missing and novel cgmlst alleles
 - Fixed so sample metadata is displayed in GrapeTree

### Changed

 - Renamed client to frontent and server to api
 - Renamed cgvis to Bonsai
 - Complete rewrite of the project
 - Removed N novel cgmlst alleles from cgmlst qc card
 - Use data models from JASEN Pipleine Result Processing application
 - Use pre-defined table columns in edit groups view<|MERGE_RESOLUTION|>--- conflicted
+++ resolved
@@ -3,16 +3,13 @@
 ### Added
 
  - Add button to remove samples from the group- and groups view.
-<<<<<<< HEAD
  - Added view for analyszing variants with filtering
  - Added IGV genome browser integration to variant analysis view.
  - Bonsai support display of SV and SNV variants.
  - A user can classify variant as accepted or as rejected based and annotate why it was dissmissed.
  - A user can annotate that a variant yeilds resistance to additional anitbiotics
  - Placeholder Export to LIMBS button to the sidebar in the variants view
-=======
  - Added CLI command for exporting AMR prediction to a LIMS tsv file
->>>>>>> dbfbf1ee
 
 ### Fixed
 
@@ -23,11 +20,8 @@
 
 ### Changed
 
-<<<<<<< HEAD
  - Removed "passed qc" column from tbprofiler result
-=======
  - Changed default app port to 8000 and api port to 8001
->>>>>>> dbfbf1ee
 
 ## [v0.2.1]
 
