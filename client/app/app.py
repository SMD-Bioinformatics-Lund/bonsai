--- conflicted
+++ resolved
@@ -39,7 +39,7 @@
     app.register_blueprint(login.login_bp)
     app.register_blueprint(sample.samples_bp)
     app.register_blueprint(groups.groups_bp)
-<<<<<<< HEAD
+    app.register_blueprint(cluster.cluster_bp)
 
 
 def register_filters(app):
@@ -91,7 +91,4 @@
                 description="",
                 severity=Severity.PASSED,
             )
-        return tag
-=======
-    app.register_blueprint(cluster.cluster_bp)
->>>>>>> 4f3b3bdc
+        return tag