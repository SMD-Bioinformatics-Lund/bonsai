<<<<<<< HEAD
SECRET_KEY = b"not-so-secret"
MIMER_API_URL = "http://api:8000"
=======
"""Configuration of web site"""

import os

# Setup api url
MIMER_API_URL = os.getenv("MIMER_API_URL", "http://api:8000")

# Session secret key
SECRET_KEY = b"not-so-secret"
>>>>>>> 82ffb39f
<|MERGE_RESOLUTION|>--- conflicted
+++ resolved
@@ -1,7 +1,3 @@
-<<<<<<< HEAD
-SECRET_KEY = b"not-so-secret"
-MIMER_API_URL = "http://api:8000"
-=======
 """Configuration of web site"""
 
 import os
@@ -10,5 +6,4 @@
 MIMER_API_URL = os.getenv("MIMER_API_URL", "http://api:8000")
 
 # Session secret key
-SECRET_KEY = b"not-so-secret"
->>>>>>> 82ffb39f
+SECRET_KEY = b"not-so-secret"