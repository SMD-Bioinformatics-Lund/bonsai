"""Declaration of flask api entrypoints"""
from flask import Blueprint, request, session, jsonify, flash
from flask_login import login_required, current_user
from app.bonsai import add_samples_to_basket, remove_samples_from_basket, TokenObject
from app.models import SampleBasketObject
import json


api_bp = Blueprint("api", __name__, template_folder="templates", static_folder="static")


@api_bp.route("/api/basket/add", methods=["POST"])
@login_required
def add_sample_to_basket():
    """Add sample to basket."""
    # if not valid token
    if current_user.get_id() is None:
        return jsonify("Not authenticated"), 401

<<<<<<< HEAD
    if request.method == "POST":
        # add samples to basket
        samples_in_basket = session.get("basket", [])
        samples_to_add = json.loads(request.data).get("selectedSamples")
        # add only unique id
        session["basket"] = list(
            {
                entry["sample_id"]: entry
                for entry in samples_in_basket + samples_to_add
            }.values()
        )
        msg = ", ".join([entry["sample_id"] for entry in samples_in_basket])
        return f"Added {msg}", 200
=======
    # add samples to basket
    raw_samples = json.loads(request.data).get("selectedSamples")
    # cast to correct type
    samples_to_add = [SampleBasketObject(**smp) for smp in raw_samples]
    try:
        token = TokenObject(**current_user.get_id())
        add_samples_to_basket(token, samples=samples_to_add)
    except Exception as error:
        flash(str(error), 'warning')
        return "Error", 500
    else:
        return "Added", 200
>>>>>>> aabcd65f


@api_bp.route("/api/basket/remove", methods=["POST"])
@login_required
def remove_sample_from_basket():
    """Remove sample from basket."""
    # if not valid token
    if current_user.get_id() is None:
        return "Not authenticated", 401

<<<<<<< HEAD
    if request.method == "POST":
        # add samples to basket
        samples_in_basket = session.get("basket")
        request_data = json.loads(request.data)
        if request_data.get("remove_all", False):
            to_remove = str(session["basket"])
            session["basket"] = []
        else:
            to_remove = json.loads(request.data).get("sample_id", "")
            samples = [
                sid for sid in samples_in_basket if not sid["sample_id"] == to_remove
            ]
            session["basket"] = samples
        return f"removed {to_remove}", 200
=======
    sample_id = json.loads(request.data).get('sample_id', None)
    if sample_id is None:
        return "Invalid input", 500

    token = TokenObject(**current_user.get_id())
    remove_samples_from_basket(token, sample_ids=[sample_id])
>>>>>>> aabcd65f
    return "", 200<|MERGE_RESOLUTION|>--- conflicted
+++ resolved
@@ -17,21 +17,6 @@
     if current_user.get_id() is None:
         return jsonify("Not authenticated"), 401
 
-<<<<<<< HEAD
-    if request.method == "POST":
-        # add samples to basket
-        samples_in_basket = session.get("basket", [])
-        samples_to_add = json.loads(request.data).get("selectedSamples")
-        # add only unique id
-        session["basket"] = list(
-            {
-                entry["sample_id"]: entry
-                for entry in samples_in_basket + samples_to_add
-            }.values()
-        )
-        msg = ", ".join([entry["sample_id"] for entry in samples_in_basket])
-        return f"Added {msg}", 200
-=======
     # add samples to basket
     raw_samples = json.loads(request.data).get("selectedSamples")
     # cast to correct type
@@ -44,7 +29,6 @@
         return "Error", 500
     else:
         return "Added", 200
->>>>>>> aabcd65f
 
 
 @api_bp.route("/api/basket/remove", methods=["POST"])
@@ -55,27 +39,15 @@
     if current_user.get_id() is None:
         return "Not authenticated", 401
 
-<<<<<<< HEAD
-    if request.method == "POST":
-        # add samples to basket
-        samples_in_basket = session.get("basket")
-        request_data = json.loads(request.data)
-        if request_data.get("remove_all", False):
-            to_remove = str(session["basket"])
-            session["basket"] = []
-        else:
-            to_remove = json.loads(request.data).get("sample_id", "")
-            samples = [
-                sid for sid in samples_in_basket if not sid["sample_id"] == to_remove
-            ]
-            session["basket"] = samples
-        return f"removed {to_remove}", 200
-=======
     sample_id = json.loads(request.data).get('sample_id', None)
     if sample_id is None:
         return "Invalid input", 500
 
     token = TokenObject(**current_user.get_id())
-    remove_samples_from_basket(token, sample_ids=[sample_id])
->>>>>>> aabcd65f
-    return "", 200+    if request_data.get("remove_all", False):
+        to_remove = []
+    else:
+        to_remove = [sample_id]
+    remove_samples_from_basket(token, sample_ids=to_remove)
+    
+    return f"removed {len(sample_ids)}", 200