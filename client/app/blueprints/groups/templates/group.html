--- conflicted
+++ resolved
@@ -22,31 +22,17 @@
                     {% for sample in samples %}
                     <tr>
                         <td><input type="checkbox" id="sampleCheckboxes" name="samples" value="{{sample.sampleId}}"></td>
-                        <td><a href="{{ url_for('samples.sample', sample_id=sample.sampleId) }}">{{sample.sampleId}}</a></td>
-                        <td>-</td>
+                        {% for column in table_definition %}
+                            {% set macro_name = 'render_' + column.type %}
+                            <th>
+                                {{ cell_format[macro_name](sample | json_path(column.path)) }}
+                            </th>
+                        {% endfor %}
                     </tr>
                     {% endfor %}
-<<<<<<< HEAD
-                </tr>
-            </thead>
-            <tbody class="table-hover">
-                {% for sample in samples %}
-                <tr>
-                    {% for column in table_definition %}
-                        {% set macro_name = 'render_' + column.type %}
-                        <th>
-                            {{ cell_format[macro_name](sample | json_path(column.path)) }}
-                        </th>
-                    {% endfor %}
-                </tr>
-                {% endfor %}
-            </tbody>
-        </table>
-=======
                 </tbody>
             </table>
         </form>
->>>>>>> 4f3b3bdc
     </div>
 </div>
 <script>
