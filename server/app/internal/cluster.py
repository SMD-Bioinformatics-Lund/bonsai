--- conflicted
+++ resolved
@@ -9,12 +9,11 @@
 from scipy.cluster import hierarchy
 from scipy.spatial.distance import pdist
 from skbio import DistanceMatrix
-<<<<<<< HEAD
 import sourmash
 from app import config
 from pathlib import Path
 from typing import List
-=======
+
 from skbio.tree import nj
 
 from ..crud.sample import TypingProfileOutput
@@ -22,7 +21,6 @@
 import logging
 
 LOG = logging.getLogger(__name__)
->>>>>>> dfee0951
 
 
 class DistanceMethod(Enum):
@@ -83,7 +81,6 @@
     return newick_tree
 
 
-<<<<<<< HEAD
 def cluster_on_minhash_signature(sample_ids: List[str], method: ClusterMethod):
     """Cluster multiple samples on their minhash signatures."""
     # load sourmash index
@@ -117,8 +114,10 @@
     # creae newick tree
     labeltext = [str(item).replace(".fasta", "") for item in siglist]
     newick_tree = to_newick(tree, "", tree.dist, labeltext)
-=======
-def cluster_on_allele_profile_grapetree_mstrees(profiles: TypingProfileOutput) -> str:
+    return newick_tree
+
+  
+  def cluster_on_allele_profile_grapetree_mstrees(profiles: TypingProfileOutput) -> str:
     """
     Cluster samples on their cgmlst profile using grapetree MStreesV2.
 
@@ -183,5 +182,4 @@
 
     newick_tree = stdout.decode("utf-8").rstrip()
     LOG.debug(f"Returning newick tree: %s", newick_tree)
->>>>>>> dfee0951
     return newick_tree