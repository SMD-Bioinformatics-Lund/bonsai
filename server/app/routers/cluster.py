"""Entrypoints for starting clustering jobs."""
from fastapi import APIRouter, Query, Security, status, HTTPException, Body
from pydantic import constr, Field
from enum import Enum
from ..crud.user import get_current_active_user
from ..crud.sample import get_typing_profiles, TypingProfileOutput
from ..crud.errors import EntryNotFound
from ..models.user import UserOutputDatabase
from ..models.base import RWModel
from ..db import db
<<<<<<< HEAD
from ..internal.cluster import cluster_on_allele_profile, ClusterMethod, DistanceMethod, cluster_on_minhash_signature
=======
from ..internal.cluster import (
#    cluster_on_allele_profile,
    cluster_on_allele_profile_grapetree_mstrees,
    ClusterMethod,
    DistanceMethod,
)
>>>>>>> dfee0951

router = APIRouter()

DEFAULT_TAGS = [
    "cluster",
]
READ_PERMISSION = "cluster:read"
WRITE_PERMISSION = "cluster:write"


class TypingMethod(Enum):
    MLST = "mlst"
    CGMLST = "cgmlst"
    MINHASH = "minhash"


class clusterInput(RWModel):
    sample_ids: list[str] = Field(..., min_length=2, alias="sampleIds")
    distance: DistanceMethod
    method: ClusterMethod

    class Config:
        use_enum_values = False


#    current_user: UserOutputDatabase = Security(
#        get_current_active_user, scopes=[WRITE_PERMISSION]
#    ),
@router.post(
    "/cluster/{typing_method}/", status_code=status.HTTP_201_CREATED, tags=DEFAULT_TAGS
)
async def cluster_samples(
    typing_method: TypingMethod,
    clusterInput: clusterInput,
):
    """Cluster samples on their cgmlst profile.

    In order to cluster the samples, all samples need to have a profile and be of the same specie.
    """
    if typing_method == TypingMethod.MINHASH:
        newick_tree = cluster_on_minhash_signature(clusterInput.sample_ids, clusterInput.method)
    else:
        try:
            profiles: TypingProfileOutput = await get_typing_profiles(
                db, clusterInput.sample_ids, typing_method.value
            )
        except EntryNotFound as error:
            raise HTTPException(
                status_code=status.HTTP_404_NOT_FOUND,
                detail=str(error),
            )
        # sanity check that all samples had the desired typing result in the database
        newick_tree: str = cluster_on_allele_profile(
            profiles, clusterInput.method, clusterInput.distance
        )
<<<<<<< HEAD
=======
    except EntryNotFound as error:
        raise HTTPException(
            status_code=status.HTTP_404_NOT_FOUND,
            detail=str(error),
        )

    newick_tree: str = cluster_on_allele_profile_grapetree_mstrees(profiles)
    # sanity check that all samples had the desired typing result in the database
    # newick_tree: str = cluster_on_allele_profile(
    #     profiles, clusterInput.method, clusterInput.distance
    # )
    # print(newick_tree)
>>>>>>> dfee0951
    return newick_tree<|MERGE_RESOLUTION|>--- conflicted
+++ resolved
@@ -8,16 +8,7 @@
 from ..models.user import UserOutputDatabase
 from ..models.base import RWModel
 from ..db import db
-<<<<<<< HEAD
-from ..internal.cluster import cluster_on_allele_profile, ClusterMethod, DistanceMethod, cluster_on_minhash_signature
-=======
-from ..internal.cluster import (
-#    cluster_on_allele_profile,
-    cluster_on_allele_profile_grapetree_mstrees,
-    ClusterMethod,
-    DistanceMethod,
-)
->>>>>>> dfee0951
+from ..internal.cluster import cluster_on_allele_profile_grapetree_mstrees, ClusterMethod, DistanceMethod, cluster_on_minhash_signature
 
 router = APIRouter()
 
@@ -70,22 +61,9 @@
                 detail=str(error),
             )
         # sanity check that all samples had the desired typing result in the database
-        newick_tree: str = cluster_on_allele_profile(
-            profiles, clusterInput.method, clusterInput.distance
-        )
-<<<<<<< HEAD
-=======
-    except EntryNotFound as error:
-        raise HTTPException(
-            status_code=status.HTTP_404_NOT_FOUND,
-            detail=str(error),
-        )
-
-    newick_tree: str = cluster_on_allele_profile_grapetree_mstrees(profiles)
-    # sanity check that all samples had the desired typing result in the database
-    # newick_tree: str = cluster_on_allele_profile(
-    #     profiles, clusterInput.method, clusterInput.distance
-    # )
-    # print(newick_tree)
->>>>>>> dfee0951
+        newick_tree: str = cluster_on_allele_profile_grapetree_mstrees(profiles)
+        # sanity check that all samples had the desired typing result in the database
+        # newick_tree: str = cluster_on_allele_profile(
+        #     profiles, clusterInput.method, clusterInput.distance
+        # )
     return newick_tree