"""File IO operations."""
import itertools
import logging
import mimetypes
import os
import pathlib
import re
from collections import defaultdict
<<<<<<< HEAD
from enum import Enum
from typing import List
=======
from typing import List, Tuple
>>>>>>> 4dfecbd6

import pandas as pd
from fastapi.responses import Response
from prp.models.phenotype import GeneBase, PredictionSoftware, VariantBase
from prp.models.typing import TypingMethod

from .models.sample import SampleInDatabase

LOG = logging.getLogger(__name__)
BYTE_RANGE_RE = re.compile(r"bytes=(\d+)-(\d+)?$")

TARGETED_ANTIBIOTICS = {
    "rifampicin": {"abbrev": "rif", "split_res_level": False},
    "isoniazid": {"abbrev": "inh", "split_res_level": True},
    "pyrazinamide": {"abbrev": "pyr", "split_res_level": False},
    "ethambutol": {"abbrev": "etb", "split_res_level": False},
    "amikacin": {"abbrev": "ami", "split_res_level": False},
    "levofloxacin": {"abbrev": "lev", "split_res_level": False},
}


class TBResponses(Enum):
    """Valid responses for M. tuberculosis results."""

    resistant = "Mutation påvisad"
    susceptible = "Mutation ej påvisad"
    sample_failed = "Ej bedömbart"


class InvalidRangeError(Exception):
    """Exception for retrieving invalid file ranges."""


class RangeOutOfBoundsError(Exception):
    """Exception if range is out of bounds."""


def is_file_readable(file_path: str) -> bool:
    """Check if file exist and is readable.

    :param file_path: File path object
    :type file_path: str
    :return: True if readable and exist
    :rtype: bool
    """
    path = pathlib.Path(file_path)
    if not path.is_file():
        LOG.warning("trying to access missing reference genome data: %s", file_path)
        return False

    if not os.access(path, os.R_OK):
        LOG.warning("file: %s cant read by the system user", file_path)
        return False

    return True


def parse_byte_range(byte_range: str) -> Tuple[int, int]:
    """Returns the two numbers in 'bytes=123-456' or throws ValueError.
    The last number or both numbers may be None.
    """
    if byte_range.strip() == "":
        return None, None

    m = BYTE_RANGE_RE.match(byte_range)
    if not m:
        raise InvalidRangeError(f"Invalid byte range {byte_range}")

    first, last = [x and int(x) for x in m.groups()]
    if last and last < first:
        raise InvalidRangeError(f"Invalid byte range {byte_range}")
    return first, last


def send_partial_file(path: str, range_header: str) -> Response:
    """Send partial file as a response.

    :param path: File path
    :type path: str
    :param range_header: byte range, ie bytes=123-456
    :type range_header: str
    :raises RangeOutOfBoundsError: Error if the byte range is out of bounds.
    :return: Exception
    :rtype: Response
    """
    byte_range = parse_byte_range(range_header)
    first, last = byte_range

    data = None
    with open(path, "rb") as file_handle:
        fs = os.fstat(file_handle.fileno())
        file_len = fs[6]
        if first >= file_len:
            raise RangeOutOfBoundsError("Requested Range Not Satisfiable")

        if last is None or last >= file_len:
            last = file_len - 1
        response_length = last - first + 1

        file_handle.seek(first)
        data = file_handle.read(response_length)

    response_headers = {
        "Content-type": "application/octet-stream",
        "Accept-Ranges": "bytes",
        "Content-Range": f"bytes {first}-{last}/{file_len}",
        "Content-Length": str(response_length),
    }
    return Response(
        content=data,
        status_code=206,
        media_type=mimetypes.guess_type(path)[0],
        headers=response_headers,
    )


def _sort_motifs_on_phenotype(prediction: List[GeneBase | VariantBase]):
    """Sort resistance genes and variants by the antibiotics they yeid resistance to."""
    result = defaultdict(lambda: defaultdict(list))
    for motif in prediction:
        if len(motif.phenotypes) == 0:
            result["none"]["none"].append(motif)
        else:
            # add variant to all phenotypes
            for phenotype in motif.phenotypes:
                # make a copy with only one phenotypes
                upd_motif = motif.model_copy(update={"phenotypes": [phenotype]})
                result[phenotype.name][phenotype.resistance_level].append(upd_motif)
    return result


def _fmt_variant(variant):
    """Format information of a resistance variant."""
    who_classes = {
        "Assoc w R": 1,
        "Assoc w R - Interim": 2,
        "Uncertain significance": 3,
        "Not assoc w R - Interim": 4,
        "Not assoc w R": 5,
    }
    var_type = variant.variant_type
    if var_type == "SV":
        variant_desc = (
<<<<<<< HEAD
            f"g.{variant.start}_{variant.end}{variant.variant_subtype.lower()}"
        )
    else:
        variant_name = variant.hgvs_nt_change if variant.hgvs_aa_change == "" else variant.hgvs_aa_change
        variant_desc = (
            f"{variant.reference_sequence}.{variant_name}"
=======
            f"{var_type}_{variant.variant_subtype}_{variant.start}-{variant.end}"
        )
    else:
        variant_desc = (
            f"{variant.reference_sequence}_{variant.start}_{variant.variant_subtype}"
>>>>>>> 4dfecbd6
        )
    # annotate variant frequency for minority variants
    if variant.frequency is not None and variant.frequency < 1:
        variant_desc = f"{variant_desc}({variant.frequency * 100:.1f}%)"
    # annotate WHO classification
    who_group = who_classes.get(variant.phenotypes[0].note)
    if who_group is not None:
        variant_desc = f"{variant_desc} WHO-{who_group}"
    return variant_desc


def _fmt_mtuberculosis(sample: SampleInDatabase):
    """Format M. tuberculosis result.

    - one row per antibiotic with all variants

    :param sample: Prediction results
    :type sample: SampleInDatabase
    """
    has_failed = sample.qc_status.status == "failed" and sample.qc_status.action == "permanent fail"
    result = []
    for pred_res in sample.element_type_result:
        # only include TBprofiler result
        if not pred_res.software == PredictionSoftware.TBPROFILER:
            continue

        # combine tbprofiler variants, called SNV and called SV
        filtered_variants = [
            var
            for var in itertools.chain(
                pred_res.result.variants, sample.sv_variants, sample.snv_variants
            )
            if var.verified == "passed"
        ]
        # reformat predicted resistance
        sorted_variants = _sort_motifs_on_phenotype(filtered_variants)

        # create tabular result
<<<<<<< HEAD
        for antibiotic in TARGETED_ANTIBIOTICS:
=======
        positive = "Mutation påvisad"
        negative = "Mutation ej påvisad"
        for antibiotic, info in TARGETED_ANTIBIOTICS.items():
>>>>>>> 4dfecbd6
            # concat variants
            if info["split_res_level"]:
                for lvl in ["high", "low"]:
                    abbrev = info["abbrev"]
                    if (
                        antibiotic in sorted_variants
                        and len(sorted_variants[antibiotic][lvl]) > 0
                    ):
                        call = TBResponses.resistant.value
                        variants = ";".join(
                            _fmt_variant(var)
                            for var in sorted_variants[antibiotic][lvl]
                        )
                    else:
                        # add non-called resistance
                        call = TBResponses.susceptible.value
                        variants = "-"
                    result.append(
                        {
                            "sample_id": sample.run_metadata.run.sample_name,
                            "parameter": f"{abbrev.upper()}_NGS{lvl[0].upper()}",
                            "result": call,
                            "variants": variants,
                        }
                    )
            else:
                if antibiotic in sorted_variants:
                    call = TBResponses.resistant.value
                    combined_variants = itertools.chain(
                        *sorted_variants[antibiotic].values()
                    )
                    variants = ";".join(_fmt_variant(var) for var in combined_variants)
                else:
                    # add non-called resistance
                    call = TBResponses.susceptible.value
                    variants = "-"
                # add result
                result.append(
                    {
<<<<<<< HEAD
                        "sample_id": sample.run_metadata.run.sample_name,
                        "parameter": f"{TARGETED_ANTIBIOTICS[antibiotic]['abbrev'].upper()}_NGS",
=======
                        "sample_id": sample.sample_id,
                        "parameter": f"{info['abbrev'].upper()} NGS",
>>>>>>> 4dfecbd6
                        "result": call,
                        "variants": variants,
                    }
                )
    # annotate species prediction res
    result.append(
        {
            "sample_id": sample.run_metadata.run.sample_name,
            "parameter": "MTBC_ART",
            "result": sample.species_prediction[0].scientific_name,
            "variants": "-",
        }
    )
    # annotate lineage
    for type_res in sample.typing_result:
        if (
            type_res.type == TypingMethod.LINEAGE
            and type_res.software == PredictionSoftware.TBPROFILER
        ):
            # get lineage with longest lineage string
            lin = max(type_res.result.lineages, key=lambda x: len(x.lin))
            result.append(
                {
                    "sample_id": sample.run_metadata.run.sample_name,
                    "parameter": "MTBC_LINEAGE",
                    "result": lin.lin,
                    "variants": "-",
                }
            )
    df = pd.DataFrame(result)
    if has_failed:
        df["result"] = TBResponses.sample_failed.value
        df["variants"] = "-"
    return df


def sample_to_kmlims(sample: SampleInDatabase) -> pd.DataFrame:
    """Convert sample information to KMLIMS format."""
    match sample.run_metadata.run.analysis_profile:
        case "mycobacterium_tuberculosis":
            pred_res = _fmt_mtuberculosis(sample)
        case _:
            raise NotImplementedError(
                f"No export function for {sample.run_metadata.run.analysis_profile}"
            )
    return pred_res<|MERGE_RESOLUTION|>--- conflicted
+++ resolved
@@ -6,12 +6,8 @@
 import pathlib
 import re
 from collections import defaultdict
-<<<<<<< HEAD
 from enum import Enum
-from typing import List
-=======
 from typing import List, Tuple
->>>>>>> 4dfecbd6
 
 import pandas as pd
 from fastapi.responses import Response
@@ -155,20 +151,12 @@
     var_type = variant.variant_type
     if var_type == "SV":
         variant_desc = (
-<<<<<<< HEAD
             f"g.{variant.start}_{variant.end}{variant.variant_subtype.lower()}"
         )
     else:
         variant_name = variant.hgvs_nt_change if variant.hgvs_aa_change == "" else variant.hgvs_aa_change
         variant_desc = (
             f"{variant.reference_sequence}.{variant_name}"
-=======
-            f"{var_type}_{variant.variant_subtype}_{variant.start}-{variant.end}"
-        )
-    else:
-        variant_desc = (
-            f"{variant.reference_sequence}_{variant.start}_{variant.variant_subtype}"
->>>>>>> 4dfecbd6
         )
     # annotate variant frequency for minority variants
     if variant.frequency is not None and variant.frequency < 1:
@@ -207,13 +195,7 @@
         sorted_variants = _sort_motifs_on_phenotype(filtered_variants)
 
         # create tabular result
-<<<<<<< HEAD
         for antibiotic in TARGETED_ANTIBIOTICS:
-=======
-        positive = "Mutation påvisad"
-        negative = "Mutation ej påvisad"
-        for antibiotic, info in TARGETED_ANTIBIOTICS.items():
->>>>>>> 4dfecbd6
             # concat variants
             if info["split_res_level"]:
                 for lvl in ["high", "low"]:
@@ -253,13 +235,8 @@
                 # add result
                 result.append(
                     {
-<<<<<<< HEAD
-                        "sample_id": sample.run_metadata.run.sample_name,
-                        "parameter": f"{TARGETED_ANTIBIOTICS[antibiotic]['abbrev'].upper()}_NGS",
-=======
-                        "sample_id": sample.sample_id,
+                        "sample_id": sample.run_metadata.run.sample_name
                         "parameter": f"{info['abbrev'].upper()} NGS",
->>>>>>> 4dfecbd6
                         "result": call,
                         "variants": variants,
                     }
