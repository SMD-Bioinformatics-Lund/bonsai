--- conflicted
+++ resolved
@@ -100,30 +100,17 @@
 async def samples_summary(
     limit: int = Query(10, gt=-1),
     skip: int = Query(0, gt=-1),
-<<<<<<< HEAD
-    include_qc: bool = Query(True),
-    include_mlst: bool = Query(True),
-    db: Database = Depends(get_db),
-=======
     prediction_result: bool = Query(True, description="Include prediction results"),
     qc_metrics: bool = Query(False, description="Include QC metrics"),
     sid: list[str] = Query([], description="Optional limit query to samples ids"),
->>>>>>> 495f443e
+    db: Database = Depends(get_db),
     current_user: UserOutputDatabase = Security(  # pylint: disable=unused-argument
         get_current_active_user, scopes=[READ_PERMISSION]
     ),
 ):
-<<<<<<< HEAD
-    """Get a summary of one or more samples from the database.
-
-    Some type of results can be excluded from the output.
-    """
-    db_obj: list[SampleInDatabase] = await get_samples_summary(
-=======
     """Entrypoint for getting a summary for multiple samples."""
     # query samples
     db_obj: MultipleRecordsResponseModel = await get_samples_summary(
->>>>>>> 495f443e
         db,
         limit=limit,
         skip=skip,
@@ -172,32 +159,6 @@
     return result
 
 
-<<<<<<< HEAD
-@router.post("/samples/search", tags=DEFAULT_TAGS)
-async def search_samples(
-    body: SearchBody,
-    db: Database = Depends(get_db),
-    current_user: UserOutputDatabase = Security(  # pylint: disable=unused-argument
-        get_current_active_user, scopes=[READ_PERMISSION]
-    ),
-) -> Dict[str, str | int | list[Dict[str, Any]]]:
-    """Entrypoint for searching the database for multiple samples."""
-    sample_ids = body.params.sample_id
-    # to list if sample ids is a string
-    if isinstance(sample_ids, str):
-        sample_ids = [sample_ids]
-    # query samples
-    db_obj = await get_samples_summary(
-        db,
-        include=sample_ids,
-        limit=body.limit,
-        skip=body.skip,
-    )
-    return {"status": "success", "total": len(db_obj), "records": db_obj}
-
-
-=======
->>>>>>> 495f443e
 @router.get("/samples/{sample_id}", response_model_by_alias=False, tags=DEFAULT_TAGS)
 async def read_sample(
     sample_id: str = SAMPLE_ID_PATH,
