--- conflicted
+++ resolved
@@ -2,11 +2,7 @@
 
 from typing import List
 
-<<<<<<< HEAD
-from fastapi import APIRouter, HTTPException, Path, Security, status, Depends
-=======
-from fastapi import APIRouter, HTTPException, Path, Security, status, Query
->>>>>>> 495f443e
+from fastapi import APIRouter, HTTPException, Path, Security, status, Depends, Query
 from fastapi.encoders import jsonable_encoder
 from pymongo.errors import DuplicateKeyError
 
@@ -16,13 +12,8 @@
 from ..crud.group import create_group as create_group_record
 from ..crud.group import delete_group, get_group, get_groups, update_group
 from ..crud.user import get_current_active_user
-<<<<<<< HEAD
 from ..db import Database, get_db
-from ..models.group import VALID_COLUMNS, GroupInCreate, GroupInfoDatabase
-=======
-from ..db import db
 from ..models.group import pred_res_cols, qc_cols, GroupInCreate, GroupInfoDatabase
->>>>>>> 495f443e
 from ..models.user import UserOutputDatabase
 from ..models.base import MultipleRecordsResponseModel
 
