{% macro make_db_link(db) %}
{% if db.name == 'resfinder' %}
    {% set base_url="bitbucket.org/genomicepidemiology/resfinder_db/commits" %}
{% elif db.name == 'virulencefinder' %}
    {% set base_url="bitbucket.org/genomicepidemiology/virulencefinder_db/commits" %}
{% elif db.name == 'pointfinder' %}
    {% set base_url="bitbucket.org/genomicepidemiology/pointfinder_db/commits" %}
{% elif db.name == 'serotypefinder' %}
    {% set base_url="bitbucket.org/genomicepidemiology/serotypefinder_db/commits" %}
{% endif %}
<a class="br-card-link" href="https://{{base_url}}/{{db.version}}" target="_blank">{{ db.version[:6] }}</a>
{% endmacro %}


{% macro sample_header(sample, class_names="br-header") %}
<div class="p-2 {{class_names}}">
    <div class="card">
        <div class="card-body">
            <div class="d-flex">
                <h4 id="sample-id-heading" class="card-title">{{sample.sample_id}}</h4>
                {% for tag in sample.tags %}
                    {% if tag.type == "virulence" %}
                        {% set heading="virulence-heading" %}
                    {% else %}
                        {% set heading="phenotype-heading" %}
                    {% endif %}
                    <span 
                        class="tag badge ms-2 rounded-pill bg-{{tag.severity}}"
                        data-bs-toggle="tooltip" data-bs-placement="top"
                        {% if tag.description %}data-bs-title="{{ tag.description }}"{% endif %}
                    >
                        {{tag.label | upper }}
                    </span>
                {% endfor %}
            </div>
            <div class="row gx-5">
                <div class="col-md-auto">
                    Upload date: {{sample.created_at | strftime}}
                    <br>
                    <p class="card-text">
                        {% if sample.qc_status.status == "passed" %}
                            QC: <strong class="text-success">{{ sample.qc_status.status | capitalize }}</strong>
                        {% elif sample.qc_status.status == "failed" %}
                            QC: <strong class="text-danger">{{ sample.qc_status.status | capitalize }}</strong>; {{ sample.qc_status.action }}, {{ sample.qc_status.comment }}
                        {% else %}
                            QC: <strong>{{ sample.qc_status.status | capitalize }}</strong>
                        {% endif %}
                    </p>
                </div>
            </div>
        </div>
    </div>
</div>
{% endmacro %}


{% macro accession_link(accession, name=None) %}
    <a class="br-card-link" target="_blank" href="https://www.ncbi.nlm.nih.gov/protein/{{accession}}">
        {% if name == None %}
            {{ accession }}
        {% else %}
            {{ name }}
        {% endif %}
    </a>
{% endmacro %}

{% macro resistance_summary_row(gene)%}
    <td>{{ accession_link(gene.accession) }}</td>
    <td>{{ gene.depth | fmt_null_values }}</td>
    <td>{{ gene.identity | fmt_number }}%</td>
    <td>{{ gene.coverage | fmt_number }}%</td>
    <td class="fst-italic fw-lighter">{{ gene.software }}</td>
{% endmacro %}

{% macro resistance_summary_card(resistance, summary=None) %}
<div class="card">
    <div class="card-header">AMR profile summary</div>
    <div class="card-body">
        <div class="table-responsive">
            <table class="table table-hover">
                <thead>
                    {% for antib_class in summary %}
                        <th>{{ antib_class | capitalize }}</th>
                    {% endfor %}
                </thead>
                <tbody>
                    {% for antibs in zip_longest(*summary.values()) %}
                        <tr>
                            {% for antib in antibs %}
                            <td>
                                {% if antib %}
                                    {{ antib.gene_symbol }}
                                    <span class="badge rounded-pill bg-secondary">
                                        {{antib.software | length}}
                                    </span>
                                {% endif %}
                            </td>
                            {% endfor %}
                        </tr>
                    {% endfor %}
                </tbody>
            </table>
        </div>
    </div>
</div>
{% endmacro %}


{% macro resistance_table_card(resistance, summary=None) %}
<div class="card">
    {% set res=resistance.result%}
    <div class="card-header">{{ resistance.type | camelcase_to_text | capitalize }}</div>
    <div class="card-body">
        <h5 class="card-title">Predicted genes</h5>
        <table class="table">
            <thead>
                <tr>
                    <td scope="col">Gene</td>
                    <td scope="col">Name</td>
                    <td scope="col">Class</td>
                    <td scope="col">Accession</td>
                    <td scope="col">Identity</td>
                    <td scope="col">Coverage</td>
                </tr>
            </thead>
            <tbody>
            {% for gene in res.genes %}
            <tr>
                <td>{{ gene.gene_symbol }}</td>
                <td>{{ gene.sequence_name }}</td>
                <td>
                    {% if gene.res_class == gene.res_subclass %}
                        {{ gene.res_subclass | lower | capitalize }}
                    {% else %}
                        {{ gene.res_class | lower | capitalize }} / {{ gene.res_subclass | lower | capitalize }} 
                    {% endif %}
                </td>
                <td>{{ accession_link(gene.accession) }}</td>
                <td>{{ gene.coverage }}</td>
                <td>{{ gene.identity }}</td>
            </tr>
            {% endfor %}
            </tbody>
        </table>
        <h5 class="card-title">Predicted mutations</h5>
            {% if resistance.mutations | length == 0 %}
                <p class="fw-light fst-italic">No resistance yeilding mutations identified</p>
            {% else %}
                <table class="table">
                    <thead>
                        <tr>
                            <td scope="col">Mutation</td>
                            <td scope="col">Change</td>
                            <td scope="col">Type</td>
                            <td scope="col">Gene</td>
                            <td scope="col">Depth</td>
                        </tr>
                    </thead>
                    <tbody>
                    {% for mut in res.mutations %}
                    <tr>
                        <td>{{ mut.refCodon }}<b>{{ mut.position }}</b>{{ mut.altCodon }}
                            <span class="badge bg-danger" data-bs-toggle="tooltip" data-bs-placement="top" 
                            >
                                R {{ mut.phenotypes | length }}
                            </span>
                        </td>
                        <td>{{ mut.ref_codon | nt_to_aa }}<i class="bi bi-arrow-right mx-2"></i>{{ mut.altCodon | nt_to_aa }}</td>
                        <td>{{ mut.variant_type }}</td>
                        <td>{{ ", ".join(mut.genes) }}</td>
                        <td>{{ mut.depth }}</td>
                    </tr>
                    {% endfor %}
                    </tbody>
                </table>
            {% endif %}
    </div>
</div>
{% endmacro %}


{% macro virulence_card(pred) %}
<div class="card">
    <div class="card-header">{{ pred.software | capitalize }} [ <i>{{pred.type}}</i> ]</div>
    <div class="card-body">
    {% if pred.software == "virulencefinder" %}
        {{ virulencefinder_prediction(pred.result) }}
    {% elif pred.software == "amrfinder" and pred.type == "VIRULENCE" %}
        {{ amrfinder_virulence_prediction(pred.result) }}
    {% endif %}
    </div>
</div>
{% endmacro %}


{% macro amrfinder_virulence_prediction(res, extended=False) %}
<table class="table table-striped">
    <thead>
        <tr>
            <td scope="col">Gene</td>
            <td scope="col">Method</td>
            {% if extended %}
                <td>Contig</td>
                <td>Start/ End</td>
            {% endif  %}
            <td scope="col">Identity</td>
            <td scope="col">Coverage</td>
            <td scope="col">Name</td>
        </tr>
    </thead>
    <tbody class="table-group-divider">
    {% for gene in res.genes %}
    <tr>
        <td>{{ accession_link(gene.accession, name=gene.gene_symbol) }}</td>
        <td>
            {{ gene.method }}
            <i class="bi bi-question-circle"
                data-bs-toggle="tooltip"
                data-bs-placement="top"
                data-bs-html="true"
                data-bs-title="{{ amrfinder_method_desc(method=gene.method) }}"></i>
        </td>
        {% if extended %}
            <td class="tbl-border-left">{{ gene.contig_id }}</td>
            <td class="tbl-border-right">{{ gene.ass_start_pos }}/ {{ gene.ass_end_pos }}</td>
        {% endif  %}
        <td>{{ gene.coverage }}%</td>
        <td>{{ gene.identity }}%</td>
        <td>{{ gene.sequence_name  | capitalize }}</td>
    </tr>
    {% endfor %}
    </tbody>
</table>
{% endmacro %}


{% macro virulencefinder_prediction(res, extended=False) %}
<table class="table table-striped">
    <thead>
        <tr>
            <td scope="col">Gene</td>
            {% if extended %}
                <td>Contig</td>
                <td>Start/ End</td>
            {% endif  %}
            <td scope="col">Identity</td>
            <td scope="col">Coverage</td>
            <td scope="col">Function</td>
        </tr>
    </thead>
    <tbody class="table-group-divider">
    {% for gene in res.genes %}
    <tr>
        <td>{{ accession_link(gene.accession, name=gene.gene_symbol) }}</td>
        {% if extended %}
            <td class="tbl-border-left">{{ gene.contig_id }}</td>
            <td class="tbl-border-right">{{ gene.ass_start_pos }}/ {{ gene.ass_end_pos }}</td>
        {% endif  %}
        <td>{{ gene.coverage }}%</td>
        <td>{{ gene.identity }}%</td>
        <td>{{ gene.sequence_name | capitalize }}</td>
    </tr>
    {% endfor %}
    </tbody>
</table>
{% endmacro %}


{% macro species_prediction_card(predictions, extended=False) %}
<div class="card">
    <div class="card-header">Species prediction</div>
    <div class="card-body">
        <table class="table table-sm">
            <thead>
                <th>Specie</th>
                <th>Fraction of reads</th>
                {% if extended %}
                    <th>Assigned reads</th>
                    <th>Added reads</th>
                {% else %}
                    <th>N reads</th>
                {% endif %}
            </thead>
            <tbody>
                {% for pred in predictions %}
                    {% if extended or pred.fraction_total_reads > 0.001 %}
                        <tr class="{% if predictions | length > 1 and loop.index == 1 %}table-success{% endif %}">
                            <td> <a class="br-card-link fst-italic" 
                                href="https://www.ncbi.nlm.nih.gov/datasets/taxonomy/{{pred.taxonomy_id}}/" 
                                target="_blank">{{pred.scientific_name}}</a></td>
                            <td>{{ (pred.fraction_total_reads * 100) | fmt_number(2) }}%</td>
                            {% if extended %}
                                <td>{{ pred.kraken_assigned_reads | fmt_to_human_readable }}</td>
                                <td>{{ pred.added_reads | fmt_to_human_readable }}</td>
                            {% else %}
                                <td>
                                    {{ (pred.kraken_assigned_reads + pred.added_reads) | fmt_to_human_readable }}
                                </td>
                            {% endif %}
                        </tr>
                    {% endif %}
                {% endfor %}
            </tbody>
        </table>
    </div>
</div>
{% endmacro %}


{% macro amr_prediction_card(pred, extended=False) %}
<div class="card">
    <div class="card-header">{{ pred.software | capitalize }} [ <i>{{pred.type}}</i> ]</div>
    <div class="card-body">
    {% if pred.software == "resfinder" %}
        {{ resfinder_prediction(pred.result, extended=extended) }}
    {% elif pred.software == "amrfinder" and pred.type == "AMR" %}
        {{ amrfinder_amr_prediction(pred.result, extended=extended) }}
    {% elif pred.software == "amrfinder" and pred.type == "STRESS" %}
        {{ amrfinder_stress_prediction(pred.result, extended=extended) }}
    {% elif pred.software == "mykrobe" %}
        {{ mykrobe_amr_prediction(pred.result, extended=extended) }}
    {% elif pred.software == "tbprofiler" %}
        {{ tbprofiler_amr_prediction(pred.result, extended=extended) }}
    {% endif %}
    </div>
</div>
{% endmacro %}


{% macro resfinder_prediction(result, extended=False) %}
<div>
    <h5 class="card-title">Genes</h5>
    <table class="table table-striped">
        <caption>Database: {{result.genes[0].ref_database}}</caption>
        <thead>
            <td scope="col">Gene</td>
            <td scope="col">Accession</td>
            <td scope="col">Identity</td>
            <td scope="col">Coverage</td>
            <td scope="col">Depth</td>
            <td scope="col">Antibiotics</td>
        </thead>
        <tbody class="table-group-divider">
        {% for gene in result.genes %}
            <tr>
                <td>{{ gene.gene_symbol }}</td>
                <td>{{ accession_link(gene.accession) }}</td>
                <td>{{ gene.coverage }}%</td>
                <td>{{ gene.identity }}%</td>
                <td>{{ gene.depth | fmt_number }}</td>
                <td>{{ gene.phenotypes | get_resistance_profile(level="name") }}</td>
            </tr>
        {% endfor %}
        </tbody>
    </table>
    <h5 class="card-title">Variants</h5>
    {% if result.variants | length == 0 %}
        <p class="fw-light fst-italic">No resistance yeilding mutations identified</p>
    {% else %}
        <table class="table table-striped">
            <caption>Database: {{ result.variants[0].ref_database }}</caption>
            <thead>
                <tr>
                    <td scope="col">Variant</td>
                    <td scope="col">Gene</td>
                    <td scope="col">Protein change</td>
                    <td scope="col">Depth</td>
                    <td scope="col">Antibiotics</td>
                </tr>
            </thead>
            <tbody class="table-group-divider">
                {% for variant in result.variants %}
                    <tr>
                        <td>{{ variant.name }}</td>
                        <td>{{ accession_link(variant.close_seq_name, name=variant.gene_symbol) }}</td>
                        <td>{{ variant.ref_aa | upper }}>{{variant.alt_aa | upper }}</td>
                        <td>{{ variant.depth | fmt_number }}</td>
                        <td>{{ variant.phenotypes | get_resistance_profile(level="name") }}</td>
                    </tr>
                {% endfor %}
            </tbody>
        </table>
    {% endif %}
</div>
{% endmacro %}


{% macro amrfinder_amr_prediction(result, extended=False) %}
<div>
    <h5 class="card-title">Genes</h5>
    {% if result.genes | length == 0 %}
        <p class="fw-light fst-italic">No resistance yeilding genes identified</p>
    {% else %}
    <table class="table table-striped fs-6">
        <thead>
            <td scope="col">Gene</td>
            <td scope="col">Method</td>
            {% if extended %}
                <td>Contig</td>
                <td>Start/ End</td>
            {% endif  %}
            <td scope="col">Identity</td>
            <td scope="col">Coverage</td>
            <td scope="col">Antibiotics</td>
            {% if extended %}
                <td>Name</td>
            {% endif  %}
        </thead>
        <tbody class="table-group-divider">
        {% for gene in result.genes %}
            <tr>
                <td>{{ accession_link(gene.accession, name=gene.gene_symbol) }}</td>
                <td>
                    {{ gene.method }}
                    <i class="bi bi-question-circle"
                        data-bs-toggle="tooltip"
                        data-bs-placement="top"
                        data-bs-html="true"
                        data-bs-title="{{ amrfinder_method_desc(method=gene.method) }}"></i>
                </td>
                {% if extended %}
                    <td class="tbl-border-left">{{ gene.contig_id }}</td>
                    <td class="tbl-border-right">{{ gene.ass_start_pos }}/ {{ gene.ass_end_pos }}</td>
                {% endif  %}
                <td>{{ gene.coverage }}%</td>
                <td>{{ gene.identity }}%</td>
                <td>{{ gene.phenotypes | get_resistance_profile(level="name") }}</td>
                {% if extended %}
                <td>{{ gene.close_seq_name }}</td>
                {% endif  %}
            </tr>
        {% endfor %}
        </tbody>
    </table>
    {% endif %}
</div>
{% endmacro %}


{% macro amrfinder_stress_prediction(result, extended=False) %}
<div>
    <h5 class="card-title">Genes</h5>
    {% if result.genes | length == 0 %}
        <p class="fw-light fst-italic">No resistance yeilding genes identified</p>
    {% else %}
    <table class="table table-striped">
        <thead>
            <td scope="col">Gene</td>
            <td scope="col">Type</td>
            <td scope="col">Method</td>
            <td scope="col">Identity</td>
            <td scope="col">Coverage</td>
            <td scope="col">Name</td>
        </thead>
        <tbody class="table-group-divider">
        {% for gene in result.genes %}
            <tr>
                <td>{{ accession_link(gene.accession, name=gene.gene_symbol) }}</td>
                <td>{{ gene.element_subtype }}</td>
                <td>
                    {{ gene.method }}
                    <i class="bi bi-question-circle"
                        data-bs-toggle="tooltip"
                        data-bs-placement="top"
                        data-bs-html="true"
                        data-bs-title="{{ amrfinder_method_desc(method=gene.method) }}"></i>
                </td>
                <td>{{ gene.coverage }}%</td>
                <td>{{ gene.identity }}%</td>
                <td>{{ gene.sequence_name | capitalize }}</td>
            </tr>
        {% endfor %}
        </tbody>
    </table>
    {% endif %}
</div>
{% endmacro %}


{% macro amrfinder_method_desc(method) %}
    {% if "BLAST" in method %}
        <p>The hit was identified in a protein (P) or nucleotide translated (X) or Nucleotide (BLASTN).  BLAST hits are hits that are &lt; 100% identical to a database protein, but at coverage &gt; 90%. The percent identity cutoff is, by default, 90%, but may be higher or lower if it was manually curated. Manual curation of BLAST parameters usually occurrs for <i>plus</i> genes where no HMM and cutoff have been curated.</p>
    {% elif "EXACT" in method %}
        <p>These mean that we have an amino-acid sequence identical protein in the AMRFinderPlus database.</p>
    {% elif "PARTIAL" in method %}
        <p>Hits &lt; 90% of the length of the database protein are called either PARTIAL if the hit is internal to a contig or PARTIAL_CONTIG_END if the gene could have been broken by a contig boundary.</p>
    {% elif "INTERNAL_STOP" in method %}
        <p>These are genes that when translated from genomic sequence have a stop codon before the end of the database protein.</p>
    {% elif method == "HMM" %}
        <p>HMM-only hits happen when the criteria for a BLAST hit is not met and an HMM match is above the curated cutoff for an HMM that has been created for that gene or gene family.</p>
    {% else %}
        <p>Test {{method}}</p>
    {% endif %}
{% endmacro %}


{% macro mykrobe_amr_prediction(result, extended=False) %}
<div>
    <h5 class="card-title">Genes</h5>
    {% if result.genes | length == 0 %}
        <p class="fw-light fst-italic">No resistance yeilding genes identified</p>
    {% else %}
    <table class="table table-striped fs-6">
        <thead>
            <td scope="col">Gene</td>
            <td scope="col">Method</td>
            {% if extended %}
                <td>Contig</td>
                <td>Start/ End</td>
            {% endif  %}
            <td scope="col">Identity</td>
            <td scope="col">Coverage</td>
            <td scope="col">Antibiotics</td>
            {% if extended %}
                <td>Name</td>
            {% endif  %}
        </thead>
        <tbody class="table-group-divider">
        {% for gene in result.genes %}
            <tr>
                <td>{{ accession_link(gene.accession, name=gene.gene_symbol) }}</td>
                <td>
                    {{ gene.method }}
                    <i class="bi bi-question-circle"
                        data-bs-toggle="tooltip"
                        data-bs-placement="top"
                        data-bs-html="true"
                        data-bs-title="{{ amrfinder_method_desc(method=gene.method) }}"></i>
                </td>
                {% if extended %}
                    <td class="tbl-border-left">{{ gene.contig_id }}</td>
                    <td class="tbl-border-right">{{ gene.ass_start_pos }}/ {{ gene.ass_end_pos }}</td>
                {% endif  %}
                <td>{{ gene.coverage }}%</td>
                <td>{{ gene.identity }}%</td>
                <td>{{ gene.phenotypes | get_resistance_profile(level="name") }}</td>
                {% if extended %}
                <td>{{ gene.close_seq_name }}</td>
                {% endif  %}
            </tr>
        {% endfor %}
        </tbody>
    </table>
    {% endif %}
    {# resistance variants #}
    <h5 class="card-title">Variants</h5>
    {% if result.variants | length == 0 %}
        <p class="fw-light fst-italic">No resistance yeilding mutations identified</p>
    {% else %}
        <table class="table table-striped">
            <thead>
                <tr>
                    <td scope="col">Variant</td>
                    <td scope="col">Type</td>
                    <td scope="col">Gene</td>
                    <td scope="col">Protein change</td>
                    <td scope="col">Method</td>
                    <td scope="col">KMER Depth<br/>(Alt / Ref)</td>
                    <td scope="col">Confidence</td>
                    <td scope="col">Antibiotics</td>
                </tr>
            </thead>
            <tbody class="table-group-divider">
                {% for variant in result.variants %}
                    {% set alt_depth=(variant.frequency * variant.depth) %}
                    {% set ref_depth=(variant.depth * (1 - variant.frequency)) %}
                    <tr>
                        <td>{{ variant.ref_nt | upper }}>{{variant.alt_nt | upper }}</td>
                        <td>{{ variant.variant_type[:3] }}</td>
                        <td>{{ accession_link(variant.close_seq_name, name=variant.gene_symbol) }}</td>
                        {% if variant.variant_type == 'substitution' %}
                            <td>{{ variant.ref_aa | upper }}>{{variant.alt_aa | upper }}</td>
                        {% else %}
                            <td>-</td>
                        {% endif %}
                        <td>{{ variant.method }}</td>
                        <td>{{ alt_depth | int | fmt_number  }} / {{ ref_depth | int | fmt_number }}</td>
                        <td>{{ variant.confidence }}</td>
                        <td>{{ variant.phenotypes[0].name | capitalize }}</td>
                    </tr>
                {% endfor %}
            </tbody>
        </table>
    {% endif %}
</div>
{% endmacro %}


{% macro fmt_resistance_info(phenotype) %}
<span data-bs-toggle="tooltip" data-bs-placement="top" 
        data-bs-title="{{ phenotype.group }}">
    {{ phenotype.name | capitalize }}
</span>
{# Add tag for expected resistance level #}
{% if phenotype.resistance_level == "low" %}
    <span class="badge text-bg-secondary"
            data-bs-toggle="tooltip" data-bs-placement="top"
            data-bs-title="{{ phenotype.resistance_level | capitalize }}">
            {{ phenotype.resistance_level[:2].upper() }}
    </span>
{% endif %}
{# Add tag if antibiotic is user annotated #}
{% if phenotype.annotation_type == "user" %}
    <span class="badge text-bg-primary"
            data-bs-toggle="tooltip" data-bs-placement="top"
            data-bs-title="{{ phenotype.annotation_author }}">
        <i class="bi bi-person-fill"></i>
    </span>
{% endif %}
{% endmacro %}


{% macro tbprofiler_amr_prediction(result, extended=False) %}
<div>
    {# resistance variants #}
    <h5 class="card-title">Variants</h5>
    {% if result.variants | n_results_with_resistance == 0 and not extended %}
        <p class="fw-light fst-italic">No resistance yeilding mutations identified</p>
    {% else %}
        <table class="table table-striped">
            <thead>
                <tr>
                    {% if extended %}
                        <td scope="col"></td>
                    {% endif %}
                    <td scope="col">Tags</td>
                    <td scope="col">Variant</td>
                    <td scope="col">Protein change</td>
                    <td scope="col">Gene</td>
                    {% if extended %}
                        <td scope="col">Effect</td>
                    {% endif %}
                    <td scope="col">Read depth</td>
                    <td scope="col">Freq</td>
                    <td scope="col">Antibiotics</td>
                    {% if extended %}
                        <td scope="col"></td>
                    {% endif %}
                </tr>
            </thead>
            <tbody class="table-group-divider">
                {% for variant in result.variants %}
                    {% if variant.phenotypes | length > 0 or extended %}
                    {% if variant.verified == "passed" %}
                        {% set row_class = "table-success" %}
                    {% elif variant.verified == "failed" %}
                        {% set row_class = "table-danger" %}
                    {% endif %}
                    <tr class="{{ row_class }}">
                        {% if extended %}
                            <td>
                                <input type="checkbox" class="form-check-input col-auto" name="tbprofiler-{{ variant.id }}" id="tbprofiler-{{ variant.id }}" onclick="selectVariant(this)">
                            </td>
                        {% endif %}
                        <td>
                            {% if variant.verified == "failed" and variant.reason %}
                                <span class="ms-2 badge text-bg-warning"
                                        data-bs-toggle="tooltip" data-bs-placement="top"
                                        data-bs-title="{{ variant.reason.description }}" >
                                    {{ variant.reason.label | upper }}
                                </span>
                            {% endif %}
                            {# Add WHO class as badges #}
                            {% for phenotype in variant.phenotypes %}
                                {% if phenotype.note and phenotype.note != "" %}
                                    <span class="badge text-bg-secondary"
                                        data-bs-toggle="tooltip" data-bs-placement="top"
                                        data-bs-title="{{ phenotype.note }}">
                                        {{ phenotype.note | lookup_who_group }}
                                    </span>
                                {% endif %}
                            {% endfor %}
                        </td>
                        <td>
                            {{ variant.hgvs_nt_change }}
                        </td>
                        {% if variant.hgvs_aa_change %}
                            <td>{{ variant.hgvs_aa_change }}</td>
                        {% else %}
                            <td>-</td>
                        {% endif %}
                        <td>{{ accession_link(variant.accession, name=variant.reference_sequence) }}</td>
                        {% if extended %}
                            <td>{{ variant.variant_effect | replace("_", " ") | capitalize }}</td>
                        {% endif %}
                        <td>{{ variant.depth | int }}</td>
                        <td>{{ (variant.frequency * 100) | round(1) }}</td>
                        <td>
                            <ul class="no-bullets">
                            {% for phenotype in variant.phenotypes %}
                                <li>{{ fmt_resistance_info(phenotype) }}</li>
                            {% endfor %}
                            </ul>
                        </td>
                        {% if extended and display_igv %}
                            <td>
                                {% set variant_id = "tbprofiler-{}".format(variant["id"]) %}
                                <a href="{{ url_for('alignviewers.igv', sample_id=sample.sample_id, variant_id=variant_id) }}"
                                   target="_blank" class="btn btn-sm btn-secondary" type="button">
                                   IGV
                                </a>
                            </td>
                        {% endif %}
                    </tr>
                    {% endif %}
                {% endfor %}
            </tbody>
        </table>
    {% endif %}
</div>
{% endmacro %}


{% macro stx_card(pred) %}
<div class="card col-md-auto">
    <div class="card-header">
        {{ pred.type | upper }} typing [<i>{{ pred.software }}</i>]
    </div>
    <div class="card-body">
        <table class="table table-sm">
            <thead>
                <td>Gene</td>
                <td>Coverage</td>
                <td>Identity</td>
                <td>Name</td>
            </thead>
            <tbody class="table-group-divider">
                {% set gene=pred.result %}
                <tr>
                    <td>{{ accession_link(gene.accession, name=gene.gene_symbol) }}</td>
                    <td>{{ gene.coverage }}%</td>
                    <td>{{ gene.identity }}%</td>
                    <td>{{ gene.sequence_name | capitalize }}</td>
                </tr>
            </tbody>
        </table>
    </div>
</div>
{% endmacro %}


<<<<<<< HEAD
{% macro oh_card(pred) %}
<div class="card col-md-auto">
    <div class="card-header">
        {{ pred.type | capitalize }} typing [<i>{{ pred.software }}</i>]
    </div>
    <div class="card-body">
        <table class="table table-sm">
            <thead>
                <td>Gene</td>
                <td>Coverage</td>
                <td>Identity</td>
                <td>Name</td>
            </thead>
            <tbody class="table-group-divider">
                {% set gene=pred.result %}
                <tr>
                    <td>{{ accession_link(gene.accession, name=gene.gene_symbol) }}</td>
                    <td>{{ gene.coverage }}%</td>
                    <td>{{ gene.identity }}%</td>
                    <td>{{ gene.sequence_name | capitalize }}</td>
                </tr>
=======
{% macro tb_lineage_row(pred, row_name="", lin="", has_spoligotype=False) %}
<th scope="row">{{ row_name }}</th>
    <td>
        <u data-bs-toggle="tooltip" data-bs-placement="top" 
           data-bs-title="{{ pred.rd | replace(';', ', ') }}">
           {{ lin | replace('lineage', '') }}
        </u>
    </td>
    {% if has_spoligotype %}
        <td>{{ pred.spoligotype }}</td>
    {% endif %}
</tr>
{% endmacro %}

{% macro tb_lineage_card(pred) %}
<div class="card col-md-auto">
    <div class="card-header">
        {{ pred.type | upper }} typing [<i>{{ pred.software }}</i>]
    </div>
    <div class="card-body">
        {% set has_spoligotype=pred.result.lineages[0].spoligotype != None %}
        {% set has_sublin=pred.result.sublin != None %}
        <table class="table table-sm">
            <thead>
                <th></th>
                <th>ID</th>
                {% if has_spoligotype %}
                    <th>Spoligotype</th>
                {% endif %}
            </thead>
            <tbody>
                {{ tb_lineage_row(pred.result.lineages[0], "Lineage", pred.result.main_lin, has_spoligotype) }}
                {% if has_sublin %}
                    {{ tb_lineage_row(
                        pred.result.lineages[-1], "Sub-lineage", pred.result.sublin, has_spoligotype) }}
                {% endif %}
>>>>>>> ba56df5b
            </tbody>
        </table>
    </div>
</div>
{% endmacro %}


{% macro analysis_meta_pipeline(sample_info) %}
{% set meta=sample_info["run_metadata"] %}
<div class="card">
    <div class="card-body">
        <h6 class="card-title">
            <i class="bi bi-server me-2"></i>
            <a class="br-card-link" href="https://github.com/genomic-medicine-sweden/JASEN" target="_blank">
                Pipeline
            </a>
        </h5>
        <table class="table">
            <tbody>
                <tr>
                    <th>Pipeline</th>
                    <td>{{ meta.run.pipeline }}</td>
                </tr>
                <tr>
                    <th>Version</th>
                    <td>{{ meta.run.version }}</td>
                </tr>
                <tr>
                    <th>Profile</th>
                    <td>{{ meta.run.analysis_profile }}</td>
                </tr>
            </tbody>
        </table>
    </div>
</div>
{% endmacro %}

{% macro analysis_meta_databases(sample_info) %}
{% set meta=sample_info["run_metadata"]%}
<div class="card">
    <div class="card-body">
        <h6 class="card-title">
            <i class="bi bi-server me-2"></i>Databases
        </h6>
        <table class="table">
            <tbody>
                {% for db in meta["databases"] %}
                <tr>
                    <th>{{ db["name"] }}</th>
                    <td>{{ make_db_link(db) }}</td>
                </tr>
                {% endfor %}
            </tbody>
        </table>
    </div>
</div>
{% endmacro %}

{% macro mlst_card(mlst) %}
<div class="card col-md-auto">
    <div class="card-header">MLST</div>
    <div class="card-body">
        <div class="p-2">
            <strong>ST</strong>
            {{ mlst.sequence_type }}
        </div>
        <div class="p-2">
            <table class="table table-sm">
                <thead>
                    <th>Gene</th>
                    {% for name in mlst.alleles %}
                        <td scope="col">{{name}}</td>
                    {% endfor %}
                </thead>
                <tbody class="table-group-divider">
                    <th>Allele No</th>
                    {% for value in mlst.alleles.values() %}
                        {% if value is list %}
                            <td class="fst-italic">{{ value | join("/") }}</td>
                        {% else %}
                            <td>{{ value }}</td>
                        {% endif %}
                    {% endfor %}
                </tbody>
            </table>
        </div>
    </div>
</div>
{% endmacro %}


{% macro similar_samples_card(data) %}
<div id="similar-samples-card"
     class="card col-md-auto {% if data is none %}border-warning{% endif %}" 
     style="width: 24rem;">
    <div class="card-header">
        Similar samples {% if data is not none %}[<i>{{ data.typing_method }}</i>]{% endif %}
    </div>
    <div id="similar-samples-cluster" class="card-body" data-job-id="{{data.job.id}}">
        <div class="d-flex justify-content-center loading my-5">
            <div class="spinner-border text-success" role="status">
                <span class="visually-hidden">Loading...</span>
            </div>
        </div>
        <div class="content">
            <div id="tree-body" class="job-success">
            </div>
        </div>
    </div>
</div>
{% endmacro %}


{% macro qc_card_postalign(qc_info) %}
<div class="card">
    <div class="card-header">PostQc Alignment</div>
    <div class="card-body">
        {% set pct_above_hist=qc_info.result.pct_above_x %}
        {# create entries for tabular data #}
        <table class="table table-sm table-striped">
            <thead>
                <tr>
                    <th scope="col">Metric</th>
                    <th scope="col">Value</th>
                </tr>
            </thead>
            <tbody>
            {% for name, value in qc_info.result.items() %}
                {# skip data that should be plotted #}
                {% if name != "pct_above_x" %}
                    <tr>
                        <th scope="row">{{ name | camelcase_to_text | capitalize }}</th>
                        <td>{{ value | fmt_number(sig_digits=2) }}</td>
                    </tr>
                {% endif %}
            {% endfor %}
            </tbody>
        </table>
        <div id="qcPlot"></div>
        <script>
            //const qcPlot = document.getElementById("qc-plot")
            const rawData = {{pct_above_hist | tojson }}
            const data = {
                type: 'bar',
                x: Object.keys(rawData).map(k => `${k}X`), 
                y: Object.values(rawData).map(Number), 
                text: Object.values(rawData).map(num  => `${Math.round(Number(num), 1)}%`),
                textposition: 'auto',
                marker: {
                    color: "#c0ddd1",
                    line: { width: 4}
                }
            };
            const layout = { 
                title: 'Genome coverage', 
                autosize: false,
                width: 400,
                height: 200,
                margin: {
                    l: 10,
                    r: 10,
                    b: 30,
                    t: 30,
                    pad: 4
                },
                hoverinfo: '',
                yaxis: {
                    title: "Percent bases",
                    titlefont: { size: 12 },
                    automargin: true
                },
                xaxis: {
                    title: "Coverage",
                    titlefont: { size: 12 },
                    automargin: true
                },
                font: { size: 12 }}
            Plotly.newPlot('qcPlot', [data], layout, { staticPlot: true} )
        </script>
    </div>
</div>
{% endmacro %}


{% macro qc_card_generic(qc_info) %}
<div class="card">
    <div class="card-header">{{qc_info.software | capitalize}}</div>
    <div class="card-body">
        <table class="table table-sm table-striped">
            <thead>
                <tr>
                    <th scope="col">Metric</th>
                    <th scope="col">Value</th>
                </tr>
            </thead>
            <tbody>
            {% for name, value in qc_info.result.items() %}
            <tr>
                <th scope="row">{{ name | camelcase_to_text | capitalize }}</th>
                <td>{{ value | fmt_number(sig_digits=2) }}</td>
            </tr>
            {% endfor %}
            </tbody>
        </table>
    </div>
</div>
{% endmacro %}


{% macro cgmlst_qc_card(result) %}
<div class="card">
    <div class="card-header">
        {{ result.type }} QC
    </div>
    <div class="card-body">
        <table class="table table-sm table-striped">
            <tr>
                <th scope="row">N Called Alleles</th>
                <td>{{ result.result.alleles | cgmlst_count_called }}</td>
            </tr>
            <tr>
                <th scope="row">N Missing Alleles</th>
                <td>{{ result.result.alleles | cgmlst_count_missing - result.result.n_novel }}</td>
            </tr>
        </table>
    </div>
</div>
{% endmacro %}<|MERGE_RESOLUTION|>--- conflicted
+++ resolved
@@ -739,7 +739,6 @@
 {% endmacro %}
 
 
-<<<<<<< HEAD
 {% macro oh_card(pred) %}
 <div class="card col-md-auto">
     <div class="card-header">
@@ -761,7 +760,13 @@
                     <td>{{ gene.identity }}%</td>
                     <td>{{ gene.sequence_name | capitalize }}</td>
                 </tr>
-=======
+            </tbody>
+        </table>
+    </div>
+</div>
+{% endmacro %}
+
+
 {% macro tb_lineage_row(pred, row_name="", lin="", has_spoligotype=False) %}
 <th scope="row">{{ row_name }}</th>
     <td>
@@ -798,7 +803,6 @@
                     {{ tb_lineage_row(
                         pred.result.lineages[-1], "Sub-lineage", pred.result.sublin, has_spoligotype) }}
                 {% endif %}
->>>>>>> ba56df5b
             </tbody>
         </table>
     </div>
